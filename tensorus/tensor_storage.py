
import torch
from typing import List, Dict, Callable, Optional, Any
import logging
import time
import uuid
import random # Added for sampling
import os
from pathlib import Path

# Configure basic logging
logging.basicConfig(level=logging.INFO, format='%(asctime)s - %(levelname)s - %(message)s')

class TensorStorage:
    """
    Manages datasets stored as collections of tensors in memory.
    Optionally, can persist datasets to disk if a storage_path is provided.
    """

    def __init__(self, storage_path: Optional[str] = "tensor_data"):
        """
        Initializes the TensorStorage.

        If a `storage_path` is provided, datasets will be persisted to disk in that
        directory. Each dataset is stored as a separate '.pt' file. If the path
        is None, or if directory creation fails (e.g., due to permissions),
        the storage will operate in in-memory mode only.

        Args:
            storage_path (Optional[str]): Path to a directory for storing datasets.
                                         If None, storage is in-memory only.
                                         Defaults to "tensor_data".
        """
        self.datasets: Dict[str, Dict[str, List[Any]]] = {}
        self.storage_path: Optional[Path] = None

        if storage_path:
            self.storage_path = Path(storage_path)
            try:
                self.storage_path.mkdir(parents=True, exist_ok=True) # Create directory if it doesn't exist
                logging.info(f"TensorStorage initialized with persistence directory: {self.storage_path}")
                self._load_all_datasets_from_disk() # Attempt to load existing datasets from disk
            except OSError as e: # Handle errors like permission issues
                logging.error(f"Error creating storage directory {self.storage_path}: {e}. Falling back to in-memory only mode.")
                self.storage_path = None # Fallback to in-memory if directory creation fails
        else:
            logging.info("TensorStorage initialized (In-Memory only mode).")

    def _save_dataset(self, dataset_name: str) -> None:
        """
        Internal helper to save a single dataset to a .pt file.

        This method is called by public methods that modify dataset content
        (e.g., insert, delete_tensor, create_dataset) if persistence is enabled.
        Tensors are cloned and moved to CPU before saving to ensure data integrity
        and broad compatibility.

        Args:
            dataset_name (str): The name of the dataset to save.
        """
        if not self.storage_path or dataset_name not in self.datasets:
            # Do nothing if persistence is not enabled or dataset doesn't exist (e.g., during deletion)
            return

        file_path = self.storage_path / f"{dataset_name}.pt"
        try:
            # Prepare data for saving:
            # - Tensors are cloned and moved to CPU to avoid issues with saving GPU tensors
            #   or tensors that might be part of an active computation graph.
            # - Metadata (dicts, lists) is typically already CPU-based and serializable.
            data_to_save = {
                "tensors": [t.clone().cpu() for t in self.datasets[dataset_name]["tensors"]],
                "metadata": self.datasets[dataset_name]["metadata"]
            }
            torch.save(data_to_save, file_path)
            logging.info(f"Dataset '{dataset_name}' saved successfully to {file_path}")
        except Exception as e: # Catch a broad range of exceptions during file I/O or serialization
            logging.error(f"Error saving dataset '{dataset_name}' to {file_path}: {e}")

    def _load_all_datasets_from_disk(self) -> None:
        """
        Internal helper to load all datasets from .pt files in the storage_path directory.

        This method is called during initialization if persistence is enabled.
        It scans the `storage_path` for files ending with '.pt', attempts to load
        them, and populates the in-memory `self.datasets` dictionary.
        """
        if not self.storage_path:
            return

        logging.info(f"Scanning for existing datasets in {self.storage_path}...")
        for file_path in self.storage_path.glob("*.pt"): # Iterate over .pt files
            dataset_name = file_path.stem # Extract dataset name from filename (e.g., "my_data.pt" -> "my_data")
            try:
                loaded_data = torch.load(file_path)
                # Basic validation of the loaded data structure
                if isinstance(loaded_data, dict) and "tensors" in loaded_data and "metadata" in loaded_data:
                    self.datasets[dataset_name] = {
                        "tensors": loaded_data["tensors"],
                        "metadata": loaded_data["metadata"]
                    }
                    logging.info(f"Dataset '{dataset_name}' loaded successfully from {file_path}")
                else:
                    logging.warning(f"File {file_path} does not appear to be a valid dataset file (missing keys or wrong format). Skipping.")
            except Exception as e: # Catch errors during file loading or deserialization
                logging.error(f"Error loading dataset from {file_path}: {e}. The file might be corrupted or not a PyTorch file.")

    def list_datasets(self) -> List[str]:
        """
        Lists the names of all datasets currently stored.

        Returns:
            List[str]: A list of dataset names.
        """
        dataset_names = list(self.datasets.keys())
        logging.info(f"Available datasets: {dataset_names}")
        return dataset_names

    def dataset_exists(self, name: str) -> bool:
<<<<<<< HEAD
        """Check whether a dataset exists either in memory or on disk."""
        if name in self.datasets:
            return True
        if self.storage_path:
            file_path = self.storage_path / f"{name}.pt"
            return file_path.exists()
        return False
=======
        """Check if a dataset with the given name exists."""
        return name in self.datasets
>>>>>>> 61a9382d

    def create_dataset(self, name: str) -> None:
        """
        Creates a new, empty dataset.

        Args:
            name (str): The unique name for the new dataset.

        Raises:
            ValueError: If a dataset with the same name already exists.
        """
        if name in self.datasets:
            logging.warning(f"Attempted to create dataset '{name}' which already exists.")
            raise ValueError(f"Dataset '{name}' already exists.")

        self.datasets[name] = {"tensors": [], "metadata": []}
        logging.info(f"Dataset '{name}' created successfully.")
        self._save_dataset(name) # Save after creation

    def insert(self, name: str, tensor: torch.Tensor, metadata: Optional[Dict[str, Any]] = None) -> str:
        """
        Inserts a tensor into a specified dataset.

        The method generates a unique `record_id` and a `version` number for the
        tensor. User-provided `metadata` is copied and can include custom fields.
        If `record_id` is present in the user-provided `metadata`, it will be
        ignored and replaced by a system-generated one (a warning will be logged).
        Users can specify `timestamp_utc`, `shape`, and `dtype`; otherwise, these
        are generated automatically.

        Args:
            name (str): The name of the dataset to insert into.
            tensor (torch.Tensor): The PyTorch tensor to insert.
            metadata (Optional[Dict[str, Any]]): Optional dictionary containing
                                                metadata about the tensor.

        Returns:
            str: A unique ID assigned to the inserted tensor record. This ID is
                 system-generated.

        Raises:
            ValueError: If the dataset `name` does not exist.
            TypeError: If the provided `tensor` object is not a PyTorch tensor.
        """
        if name not in self.datasets:
            logging.error(f"Dataset '{name}' not found for insertion.")
            raise ValueError(f"Dataset '{name}' does not exist. Create it first.")

        if not isinstance(tensor, torch.Tensor):
            logging.error(f"Attempted to insert non-tensor data into dataset '{name}'.")
            raise TypeError("Data to be inserted must be a torch.Tensor.")

        # Ensure metadata consistency if not provided
        if metadata is None:
            metadata = {}
        else:
            # Make a copy to avoid modifying the caller's dictionary
            metadata = metadata.copy()

        # Generate essential, non-overridable metadata fields
        system_record_id = str(uuid.uuid4()) # System-generated record_id is authoritative
        current_version = len(self.datasets[name]["tensors"]) + 1 # Version is based on current number of items

        # Warn if user attempts to provide 'record_id' and remove it from their dict; system ID takes precedence.
        if "record_id" in metadata:
            logging.warning(
                f"User-provided 'record_id' ('{metadata['record_id']}') in metadata for insert into dataset '{name}' will be ignored. "
                f"Using system-generated ID: '{system_record_id}'."
            )
            del metadata["record_id"] # User-provided record_id is discarded
        
        # Initialize final_metadata with the (potentially modified) user's metadata.
        # This ensures custom fields are preserved.
        final_metadata = metadata # `metadata` is already a copy or a new dict.

        # Set or overwrite essential fields in final_metadata.
        final_metadata["record_id"] = system_record_id # System-generated ID is always used.
        
        # For other standard fields, use user's value if provided, otherwise generate default.
        final_metadata["timestamp_utc"] = metadata.get("timestamp_utc", time.time())
        final_metadata["shape"] = metadata.get("shape", tuple(tensor.shape))
        final_metadata["dtype"] = metadata.get("dtype", str(tensor.dtype))
        final_metadata["version"] = current_version # Version is system-controlled.

        # --- Placeholder for Chunking Logic ---
        # In a real-world scenario, large tensors might be split into chunks here.
        # Each chunk would be stored, and metadata would track these chunks.
        # For this example, the entire tensor is stored directly.
        # ------------------------------------

        self.datasets[name]["tensors"].append(tensor.clone()) # Store a copy of the tensor to prevent external modifications
        self.datasets[name]["metadata"].append(final_metadata)
        
        # Use the authoritative system-generated record_id for logging and return value
        logging.debug(f"Tensor with shape {tuple(tensor.shape)} inserted into dataset '{name}'. Record ID: {final_metadata['record_id']}")
        self._save_dataset(name) # Persist dataset changes if storage_path is configured
        return final_metadata['record_id'] # Return the actual record_id used for storage


    def get_dataset(self, name: str) -> List[torch.Tensor]:
        """
        Retrieves all tensors from a specified dataset.

        Args:
            name (str): The name of the dataset to retrieve.

        Returns:
            List[torch.Tensor]: A list of all tensors in the dataset.

        Raises:
            ValueError: If the dataset `name` does not exist.
        """
        if name not in self.datasets:
            logging.error(f"Dataset '{name}' not found for retrieval.")
            raise ValueError(f"Dataset '{name}' does not exist.")

        logging.debug(f"Retrieving all {len(self.datasets[name]['tensors'])} tensors from dataset '{name}'.")
        # --- Placeholder for Reassembling Chunks ---
        # If data was chunked, it would be reassembled here before returning.
        # -----------------------------------------
        return self.datasets[name]["tensors"]

    def get_dataset_with_metadata(self, name: str) -> List[Dict[str, Any]]:
        """
        Retrieves all tensors and their metadata from a specified dataset.

        Args:
            name (str): The name of the dataset to retrieve.

        Returns:
            List[Dict[str, Any]]: A list of dictionaries, where each dictionary
                                 contains a 'tensor' (torch.Tensor) and its
                                 associated 'metadata' (Dict[str, Any]).

        Raises:
            ValueError: If the dataset `name` does not exist.
        """
        if name not in self.datasets:
            logging.error(f"Dataset '{name}' not found for retrieval with metadata.")
            raise ValueError(f"Dataset '{name}' does not exist.")

        logging.debug(f"Retrieving all {len(self.datasets[name]['tensors'])} tensors and metadata from dataset '{name}'.")

        results = []
        for tensor, meta in zip(self.datasets[name]["tensors"], self.datasets[name]["metadata"]):
            results.append({"tensor": tensor, "metadata": meta})
        return results


    def query(self, name: str, query_fn: Callable[[torch.Tensor, Dict[str, Any]], bool]) -> List[Dict[str, Any]]:
        """
        Queries a dataset using a function that filters tensors based on the
        tensor data itself and/or its metadata.

        Args:
            name: The name of the dataset to query.
            query_fn (Callable[[torch.Tensor, Dict[str, Any]], bool]):
                      A callable that takes a tensor and its metadata dictionary
                      as input and returns True if the tensor should be included
                      in the result, False otherwise.

        Returns:
            List[Dict[str, Any]]: A list of dictionaries, each containing a 'tensor'
                                 and its 'metadata' for records that satisfy the
                                 query function.

        Raises:
            ValueError: If the dataset `name` does not exist.
            TypeError: If `query_fn` is not a callable function.
        """
        if name not in self.datasets:
            logging.error(f"Dataset '{name}' not found for querying.")
            raise ValueError(f"Dataset '{name}' does not exist.")

        if not callable(query_fn):
             logging.error(f"Provided query_fn is not callable for dataset '{name}'.")
             raise TypeError("query_fn must be a callable function.")

        logging.debug(f"Querying dataset '{name}' with custom function.")
        results = []
        # --- Placeholder for Optimized Querying ---
        # In a real system, metadata indexing would speed this up significantly.
        # Query might operate directly on chunks or specific metadata fields first.
        # ----------------------------------------
        for tensor, meta in zip(self.datasets[name]["tensors"], self.datasets[name]["metadata"]):
            try:
                if query_fn(tensor, meta):
                    results.append({"tensor": tensor, "metadata": meta})
            except Exception as e:
                logging.warning(f"Error executing query_fn on tensor {meta.get('record_id', 'N/A')} in dataset '{name}': {e}")
                # Optionally re-raise or continue based on desired strictness
                continue

        logging.info(f"Query on dataset '{name}' returned {len(results)} results.")
        return results # Returns List of dictionaries, each containing 'tensor' and 'metadata'


    def get_tensor_by_id(self, name: str, record_id: str) -> Optional[Dict[str, Any]]:
        """
        Retrieves a specific tensor and its metadata by its unique record ID.

        Args:
            name (str): The name of the dataset.
            record_id (str): The unique ID of the record to retrieve.

        Returns:
            Optional[Dict[str, Any]]: A dictionary containing the 'tensor' and
                                     'metadata', or None if the `record_id` is
                                     not found in the specified dataset.

        Raises:
            ValueError: If the dataset `name` does not exist.
        """
        if name not in self.datasets:
            logging.error(f"Dataset '{name}' not found for get_tensor_by_id.")
            raise ValueError(f"Dataset '{name}' does not exist.")

        # This is inefficient for large datasets; requires an index in a real system.
        for tensor, meta in zip(self.datasets[name]["tensors"], self.datasets[name]["metadata"]):
             if meta.get("record_id") == record_id:
                 logging.debug(f"Tensor with record_id '{record_id}' found in dataset '{name}'.")
                 return {"tensor": tensor, "metadata": meta}

        logging.warning(f"Tensor with record_id '{record_id}' not found in dataset '{name}'.")
        return None

    # --- ADDED METHOD (from Step 3) ---
    def sample_dataset(self, name: str, n_samples: int) -> List[Dict[str, Any]]:
        """
        Retrieves a random sample of records (tensor and metadata) from a dataset.

        Args:
            name (str): The name of the dataset to sample from.
            n_samples (int): The number of samples to retrieve.

        Returns:
            List[Dict[str, Any]]: A list of dictionaries, each containing 'tensor'
                                 and 'metadata' for the sampled records. Returns
                                 fewer than `n_samples` if the dataset size is
                                 smaller than `n_samples`. Returns an empty list
                                 if `n_samples` is non-positive.

        Raises:
            ValueError: If the dataset `name` does not exist.
        """
        if name not in self.datasets:
            logging.error(f"Dataset '{name}' not found for sampling.")
            raise ValueError(f"Dataset '{name}' does not exist.")

        dataset_size = len(self.datasets[name]["tensors"])
        if n_samples <= 0:
             return []
        if n_samples >= dataset_size:
            logging.warning(f"Requested {n_samples} samples from dataset '{name}' which only has {dataset_size} items. Returning all items shuffled.")
            # Return all items shuffled if n_samples >= dataset_size
            indices = list(range(dataset_size))
            random.shuffle(indices)
        else:
            indices = random.sample(range(dataset_size), n_samples)

        logging.debug(f"Sampling {len(indices)} records from dataset '{name}'.")

        # In-memory sampling is easy. For persistent storage, this would
        # likely involve optimized queries or index lookups.
        sampled_records = []
        for i in indices:
            sampled_records.append({
                "tensor": self.datasets[name]["tensors"][i],
                "metadata": self.datasets[name]["metadata"][i]
            })

        return sampled_records

    def delete_dataset(self, name: str) -> bool:
        """
        Deletes an entire dataset. Use with caution!

        Args:
            name (str): The name of the dataset to delete.

        Returns:
            bool: True if the dataset was deleted (from memory and disk if applicable),
                  False if the dataset did not exist.
        """
        if name in self.datasets:
            # If persistence is enabled, attempt to delete the dataset file
            if self.storage_path:
                file_path = self.storage_path / f"{name}.pt"
                try:
                    if file_path.exists():
                        file_path.unlink() # Delete the .pt file
                        logging.info(f"Dataset file {file_path} deleted successfully from disk.")
                    else:
                        # This case might occur if a file was manually deleted or never saved
                        logging.warning(f"Dataset file {file_path} not found on disk for deletion.")
                except OSError as e: # Catch potential file system errors
                    logging.error(f"Error deleting dataset file {file_path} from disk: {e}. "
                                  "The dataset will still be removed from memory.")
                    # Proceed to delete from memory even if file deletion fails, but log the error.

            # Delete from in-memory storage
            del self.datasets[name]
            logging.warning(f"Dataset '{name}' has been permanently deleted from memory.")
            return True
        else:
            logging.warning(f"Attempted to delete non-existent dataset '{name}'.")
            return False

    def update_tensor_metadata(self, dataset_name: str, record_id: str, new_metadata: Dict[str, Any]) -> bool:
        """
        Updates the metadata for a specific tensor in a dataset.

        Args:
            dataset_name (str): The name of the dataset containing the tensor.
            record_id (str): The unique ID of the tensor record to update.
            new_metadata (Dict[str, Any]): A dictionary containing the new metadata
                                           fields to add or update. The 'record_id'
                                           field, if present in `new_metadata`, will be
                                           ignored to prevent changing the unique ID.

        Returns:
            bool: True if the metadata was updated successfully, False otherwise
                  (e.g., dataset or `record_id` not found).
        """
        if dataset_name not in self.datasets:
            logging.warning(f"Dataset '{dataset_name}' not found for metadata update of record '{record_id}'.")
            return False

        dataset = self.datasets[dataset_name]
        found_record = False
        for i, meta_item in enumerate(dataset["metadata"]):
            if meta_item.get("record_id") == record_id:
                # User cannot change 'record_id' via this method.
                # If 'record_id' is in new_metadata, log a warning and remove it.
                if "record_id" in new_metadata:
                    logging.warning(
                        f"Attempt to change 'record_id' for record '{record_id}' in dataset '{dataset_name}' "
                        "during metadata update was ignored."
                    )
                    # Use a copy to avoid modifying the caller's dictionary if it's reused
                    current_new_metadata = new_metadata.copy()
                    del current_new_metadata["record_id"]
                else:
                    current_new_metadata = new_metadata

                # Update the existing metadata dictionary with the new fields
                dataset["metadata"][i].update(current_new_metadata)
                logging.info(f"Metadata updated for record '{record_id}' in dataset '{dataset_name}'.")
                self._save_dataset(dataset_name) # Persist changes if applicable
                found_record = True
                break # Exit loop once record is found and updated
        
        if not found_record:
            logging.warning(f"Record '{record_id}' not found in dataset '{dataset_name}' for metadata update.")
            return False
        return True

    def delete_tensor(self, dataset_name: str, record_id: str) -> bool:
        """
        Deletes a specific tensor and its metadata from a dataset by its record ID.

        Args:
            dataset_name (str): The name of the dataset from which to delete the tensor.
            record_id (str): The unique ID of the tensor record to delete.

        Returns:
            bool: True if the tensor was deleted successfully, False otherwise
                  (e.g., dataset or `record_id` not found).
        """
        if dataset_name not in self.datasets:
            logging.warning(f"Dataset '{dataset_name}' not found for deletion of record '{record_id}'.")
            return False

        dataset = self.datasets[dataset_name]
        for i, meta in enumerate(dataset["metadata"]):
            if meta.get("record_id") == record_id:
                del dataset["tensors"][i]
                del dataset["metadata"][i]
                logging.info(f"Tensor record '{record_id}' deleted from dataset '{dataset_name}'.")
                self._save_dataset(dataset_name) # Save after tensor deletion
                return True

        logging.warning(f"Record '{record_id}' not found in dataset '{dataset_name}' for deletion.")
        return False

# Example Usage (can be run directly if needed)
if __name__ == "__main__":
    # --- Test with persistence ---
    print("--- Testing with Persistence ---")
    persistent_storage_path = "my_tensor_data"
    # Clean up previous test runs if any
    if Path(persistent_storage_path).exists():
        import shutil
        shutil.rmtree(persistent_storage_path)
        print(f"Cleaned up old '{persistent_storage_path}' directory.")

    storage1 = TensorStorage(storage_path=persistent_storage_path)
    storage1.create_dataset("persistent_images")
    img_tensor1 = torch.rand(3, 32, 32)
    img_id1 = storage1.insert("persistent_images", img_tensor1, metadata={"source": "cam1", "label": "truck"})
    print(f"Inserted image {img_id1} into 'persistent_images' in storage1.")

    # Verify data in storage1
    print("Datasets in storage1:", storage1.list_datasets())
    retrieved1 = storage1.get_tensor_by_id("persistent_images", img_id1)
    if retrieved1:
        print(f"Retrieved from storage1: {retrieved1['metadata']}")

    # Create a new storage instance pointing to the same path
    print("\nCreating storage2 pointing to the same path...")
    storage2 = TensorStorage(storage_path=persistent_storage_path)
    print("Datasets in storage2 (loaded from disk):", storage2.list_datasets())
    retrieved2 = storage2.get_tensor_by_id("persistent_images", img_id1)
    if retrieved2:
        print(f"Retrieved from storage2: {retrieved2['metadata']}")
        assert torch.equal(retrieved1['tensor'], retrieved2['tensor']), "Tensors are not equal after loading!"
        assert retrieved1['metadata'] == retrieved2['metadata'], "Metadata is not equal after loading!"
        print("Data consistency verified between storage1 and storage2 for 'persistent_images'.")

    # Test deletion with persistence
    storage2.delete_tensor("persistent_images", img_id1)
    print(f"Deleted tensor {img_id1} from 'persistent_images' in storage2.")
    assert storage2.get_tensor_by_id("persistent_images", img_id1) is None, "Tensor not deleted from storage2"

    # Create a third storage instance to check if deletion persisted
    print("\nCreating storage3 pointing to the same path...")
    storage3 = TensorStorage(storage_path=persistent_storage_path)
    print("Datasets in storage3 (should reflect deletion):", storage3.list_datasets())
    assert storage3.get_tensor_by_id("persistent_images", img_id1) is None, "Tensor deletion did not persist!"
    print("Tensor deletion persistence verified.")

    storage3.delete_dataset("persistent_images")
    print("Deleted dataset 'persistent_images' from storage3.")
    assert "persistent_images" not in storage3.list_datasets(), "Dataset not deleted from storage3"
    assert not (Path(persistent_storage_path) / "persistent_images.pt").exists(), "Dataset file not deleted."
    print("Dataset file deletion verified.")


    # --- Test in-memory (original behavior) ---
    print("\n\n--- Testing In-Memory Storage ---")
    storage_in_memory = TensorStorage(storage_path=None) # Explicitly in-memory

    # Create datasets
    storage_in_memory.create_dataset("images")
    storage_in_memory.create_dataset("sensor_readings")

    # Insert tensors
    img_tensor = torch.rand(3, 64, 64) # Example image tensor (Channels, H, W)
    sensor_tensor1_mem = torch.tensor([10.5, 11.2, 10.9])
    sensor_tensor2_mem = torch.tensor([11.1, 11.5, 11.3])
    sensor_tensor3_mem = torch.tensor([9.8, 10.1, 9.9])

    img_id_mem = storage_in_memory.insert("images", img_tensor, metadata={"source": "camera_A", "label": "cat"})
    sensor_id1_mem = storage_in_memory.insert("sensor_readings", sensor_tensor1_mem, metadata={"sensor_id": "XYZ", "location": "lab1"})
    sensor_id2_mem = storage_in_memory.insert("sensor_readings", sensor_tensor2_mem, metadata={"sensor_id": "XYZ", "location": "lab1"})
    sensor_id3_mem = storage_in_memory.insert("sensor_readings", sensor_tensor3_mem, metadata={"sensor_id": "ABC", "location": "lab2"})

    print(f"Inserted image with ID: {img_id_mem}")
    print(f"Inserted sensor reading 1 with ID: {sensor_id1_mem}")

    # Retrieve a dataset
    all_sensor_tensors_meta_mem = storage_in_memory.get_dataset_with_metadata("sensor_readings")
    print(f"\nRetrieved {len(all_sensor_tensors_meta_mem)} sensor records from in-memory storage:")
    for item in all_sensor_tensors_meta_mem:
        print(f"  Metadata: {item['metadata']}, Tensor shape: {item['tensor'].shape}")

    # Query a dataset
    print("\nQuerying in-memory sensor readings with first value > 11.0:")
    query_result_mem = storage_in_memory.query(
        "sensor_readings",
        lambda tensor, meta: tensor[0].item() > 11.0
    )
    for item in query_result_mem:
        print(f"  Metadata: {item['metadata']}, Tensor: {item['tensor']}")

    # Test list_datasets
    print("\nListing all datasets in-memory:")
    all_datasets_mem = storage_in_memory.list_datasets()
    print(f"  Available datasets: {all_datasets_mem}")

    # Test update_tensor_metadata
    print(f"\nUpdating metadata for sensor {sensor_id1_mem} in 'sensor_readings' (in-memory):")
    update_success_mem = storage_in_memory.update_tensor_metadata(
        "sensor_readings",
        sensor_id1_mem,
        {"location": "lab1_updated_mem", "status": "calibrated_mem"}
    )
    if update_success_mem:
        updated_item_mem = storage_in_memory.get_tensor_by_id("sensor_readings", sensor_id1_mem)
        print(f"  Update successful. New metadata: {updated_item_mem['metadata']}")

    # Test delete_tensor
    print(f"\nDeleting sensor {sensor_id2_mem} from 'sensor_readings' (in-memory):")
    delete_success_mem = storage_in_memory.delete_tensor("sensor_readings", sensor_id2_mem)
    print(f"  Deletion successful: {delete_success_mem}")
    assert storage_in_memory.get_tensor_by_id("sensor_readings", sensor_id2_mem) is None

    # Delete a dataset
    storage_in_memory.delete_dataset("images")
    try:
        storage_in_memory.get_dataset("images")
    except ValueError as e:
        print(f"\nSuccessfully deleted 'images' dataset (in-memory): {e}")

    print("\n--- All tests completed ---")
    # Clean up the persistent storage path after tests
    if Path(persistent_storage_path).exists():
        import shutil
        shutil.rmtree(persistent_storage_path)
        print(f"Cleaned up test directory '{persistent_storage_path}' after all tests.")
<|MERGE_RESOLUTION|>--- conflicted
+++ resolved
@@ -116,19 +116,71 @@
         logging.info(f"Available datasets: {dataset_names}")
         return dataset_names
 
-    def dataset_exists(self, name: str) -> bool:
-<<<<<<< HEAD
-        """Check whether a dataset exists either in memory or on disk."""
-        if name in self.datasets:
-            return True
-        if self.storage_path:
-            file_path = self.storage_path / f"{name}.pt"
-            return file_path.exists()
-        return False
-=======
-        """Check if a dataset with the given name exists."""
-        return name in self.datasets
->>>>>>> 61a9382d
+diff --git a/tensorus/tensor_storage.py b/tensorus/tensor_storage.py
+index dc87679f253168423ad7163d9bca3cac8c12be55..c2dac92ce9e34c7c73122a707d51f7cc597a0bfb 100644
+--- a/tensorus/tensor_storage.py
++++ b/tensorus/tensor_storage.py
+@@ -94,50 +94,59 @@ class TensorStorage:
+             try:
+                 loaded_data = torch.load(file_path)
+                 # Basic validation of the loaded data structure
+                 if isinstance(loaded_data, dict) and "tensors" in loaded_data and "metadata" in loaded_data:
+                     self.datasets[dataset_name] = {
+                         "tensors": loaded_data["tensors"],
+                         "metadata": loaded_data["metadata"]
+                     }
+                     logging.info(f"Dataset '{dataset_name}' loaded successfully from {file_path}")
+                 else:
+                     logging.warning(f"File {file_path} does not appear to be a valid dataset file (missing keys or wrong format). Skipping.")
+             except Exception as e: # Catch errors during file loading or deserialization
+                 logging.error(f"Error loading dataset from {file_path}: {e}. The file might be corrupted or not a PyTorch file.")
+ 
+     def list_datasets(self) -> List[str]:
+         """
+         Lists the names of all datasets currently stored.
+ 
+         Returns:
+             List[str]: A list of dataset names.
+         """
+         dataset_names = list(self.datasets.keys())
+         logging.info(f"Available datasets: {dataset_names}")
+         return dataset_names
+ 
++    def dataset_exists(self, name: str) -> bool:
++        """Check whether a dataset exists either in memory or on disk."""
++        if name in self.datasets:
++            return True
++        if self.storage_path:
++            file_path = self.storage_path / f"{name}.pt"
++            return file_path.exists()
++        return False
++
+     def create_dataset(self, name: str) -> None:
+         """
+         Creates a new, empty dataset.
+ 
+         Args:
+             name (str): The unique name for the new dataset.
+ 
+         Raises:
+             ValueError: If a dataset with the same name already exists.
+         """
+         if name in self.datasets:
+             logging.warning(f"Attempted to create dataset '{name}' which already exists.")
+             raise ValueError(f"Dataset '{name}' already exists.")
+ 
+         self.datasets[name] = {"tensors": [], "metadata": []}
+         logging.info(f"Dataset '{name}' created successfully.")
+         self._save_dataset(name) # Save after creation
+ 
+     def insert(self, name: str, tensor: torch.Tensor, metadata: Optional[Dict[str, Any]] = None) -> str:
+         """
+         Inserts a tensor into a specified dataset.
+ 
+         The method generates a unique `record_id` and a `version` number for the
+         tensor. User-provided `metadata` is copied and can include custom fields.
+         If `record_id` is present in the user-provided `metadata`, it will be
+
 
     def create_dataset(self, name: str) -> None:
         """
