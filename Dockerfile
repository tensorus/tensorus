--- conflicted
+++ resolved
@@ -1,9 +1,5 @@
 # Use an official Python runtime as a parent image
-<<<<<<< HEAD
-FROM python:3.10-slim
-=======
 FROM python:3.11-slim
->>>>>>> 99b988c0
 
 # Set environment variables for Python
 ENV PYTHONDONTWRITEBYTECODE 1
