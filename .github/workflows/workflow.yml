name: Publish Python 🐍 distribution 📦 to PyPI

on:
  push:
    branches:
      - main
  release:
    types: [published]

permissions:
  id-token: write
  contents: read

jobs:
  build-and-publish:
    name: Build and publish to PyPI
    environment: pypi
    runs-on: ubuntu-latest

    steps:
      - name: Checkout code
        uses: actions/checkout@v4

      - name: Set up Python
        uses: actions/setup-python@v5
        with:
<<<<<<< HEAD
          python-version: '3.10'
=======
          python-version: '3.11'
>>>>>>> 99b988c0

      - name: Install build dependencies
        run: python -m pip install --upgrade build

      - name: Build package
        run: python -m build

      - name: Publish to PyPI
        uses: pypa/gh-action-pypi-publish@release/v1
        with:
          skip-existing: true<|MERGE_RESOLUTION|>--- conflicted
+++ resolved
@@ -24,11 +24,7 @@
       - name: Set up Python
         uses: actions/setup-python@v5
         with:
-<<<<<<< HEAD
-          python-version: '3.10'
-=======
           python-version: '3.11'
->>>>>>> 99b988c0
 
       - name: Install build dependencies
         run: python -m pip install --upgrade build
